--- conflicted
+++ resolved
@@ -5,13 +5,10 @@
 """Charmed operator for the Aether SD-Core Graphical User Interface for K8s."""
 
 import logging
-<<<<<<< HEAD
 import secrets
 import string
 from dataclasses import dataclass
-=======
 import socket
->>>>>>> ceccfab4
 from ipaddress import IPv4Address
 from subprocess import CalledProcessError, check_output
 from typing import List, Optional
@@ -62,7 +59,6 @@
 WEBUI_DATABASE_NAME = "webui"
 GRPC_PORT = 9876
 NMS_URL_PORT = 5000
-<<<<<<< HEAD
 NMS_LOGIN_SECRET_LABEL = "NMS_LOGIN"
 
 
@@ -82,7 +78,6 @@
             "token": self.token if self.token else "",
         }
 
-=======
 TLS_RELATION_NAME = "certificates"
 MANDATORY_RELATIONS = [
     COMMON_DATABASE_RELATION_NAME,
@@ -90,7 +85,6 @@
     TLS_RELATION_NAME,
 ]
 CA_CERTIFICATE_CHARM_PATH = f"/var/lib/juju/storage/certs/0/{CA_CERTIFICATE_NAME}"
->>>>>>> ceccfab4
 
 def _get_pod_ip() -> Optional[str]:
     """Return the pod IP using juju client."""
@@ -101,7 +95,6 @@
         return None
 
 
-<<<<<<< HEAD
 def render_config_file(
     common_database_name: str,
     common_database_url: str,
@@ -122,9 +115,6 @@
         webui_database_url=webui_database_url,
     )
 
-
-=======
->>>>>>> ceccfab4
 class SDCoreNMSOperatorCharm(CharmBase):
     """Main class to describe juju event handling for the Aether SD-Core NMS operator for K8s."""
 
@@ -232,32 +222,26 @@
             return
         if not self._container.exists(path=BASE_CONFIG_PATH):
             return
-<<<<<<< HEAD
         for relation in [
             COMMON_DATABASE_RELATION_NAME,
             AUTH_DATABASE_RELATION_NAME,
             WEBUI_DATABASE_RELATION_NAME,
         ]:
-=======
         if not self._container.exists(path=CERTS_MOUNT_PATH):
             return
         for relation in MANDATORY_RELATIONS:
->>>>>>> ceccfab4
             if not self._relation_created(relation):
                 return
         if not self._common_database_resource_is_available():
             return
         if not self._auth_database_resource_is_available():
             return
-<<<<<<< HEAD
         if not self._webui_database_resource_is_available():
             return
         self._configure_charm_authorization()
-=======
         if not self._tls.certificate_is_available():
             logger.info("The TLS certificate is not available yet.")
             return
->>>>>>> ceccfab4
         self._configure_workload()
         self._publish_sdcore_config_url()
         self._sync_gnbs()
@@ -324,7 +308,6 @@
             return
         event.add_status(ActiveStatus())
 
-<<<<<<< HEAD
     def _get_or_create_admin_account(self) -> LoginSecret | None:
         """Get or create the first admin user for the charm to use from secrets.
 
@@ -352,14 +335,13 @@
             if not response:
                 return None
         return account
-=======
+
     def _on_certificates_relation_broken(self, event: EventBase) -> None:
         """Delete TLS related artifacts."""
         if not self._container.can_connect():
             event.defer()
             return
         self._tls.clean_up_certificates()
->>>>>>> ceccfab4
 
     def _publish_sdcore_config_url(self) -> None:
         if not self._relation_created(SDCORE_CONFIG_RELATION_NAME):
@@ -424,13 +406,10 @@
             common_database_url=self._get_common_database_url(),
             auth_database_name=AUTH_DATABASE_NAME,
             auth_database_url=self._get_auth_database_url(),
-<<<<<<< HEAD
             webui_database_name=WEBUI_DATABASE_NAME,
             webui_database_url=self._get_webui_database_url(),
-=======
             tls_key_path=self._tls.private_key_workload_path,
             tls_certificate_path=self._tls.certificate_workload_path,
->>>>>>> ceccfab4
         )
 
     def _is_nms_service_running(self) -> bool:
