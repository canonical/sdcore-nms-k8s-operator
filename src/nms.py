#!/usr/bin/env python3
# Copyright 2024 Canonical Ltd.
# See LICENSE file for licensing details.

"""Module use to handle NMS API calls."""

import json
import logging
from dataclasses import asdict, dataclass
from typing import Any, List, Optional

import requests

logger = logging.getLogger(__name__)

GNB_CONFIG_URL = "config/v1/inventory/gnb"
UPF_CONFIG_URL = "config/v1/inventory/upf"
ACCOUNTS_URL = "config/v1/account"

JSON_HEADER = {"Content-Type": "application/json"}

@dataclass
class GnodeB:
    """Class to represent a gNB."""

    name: str
    tac: int


@dataclass
class Upf:
    """Class to represent a UPF."""

    hostname: str
    port: int


@dataclass
class StatusResponse:
    """Response from NMS when checking the status."""

    initialized: bool


@dataclass
class LoginParams:
    """Parameters to login to NMS."""

    username: str
    password: str


@dataclass
class LoginResponse:
    """Response from NMS when logging in."""

    token: str


@dataclass
class CreateUserParams:
    """Parameters to create a user in NMS."""

    username: str
    password: str


@dataclass
class CreateUserResponse:
    """Response from NMS when creating a user."""

    id: int


@dataclass
class CreateGnbParams:
    """Parameters to create a gNB."""

    tac: str


@dataclass
class CreateUPFParams:
    """Parameters to create a UPF."""

    port: str


class NMS:
    """Handle NMS API calls."""

    def __init__(self, url: str, ca_certificate_path: str = ""):
        if url.endswith("/"):
            url = url[:-1]
        self.url = url
        self._ca_certificate_path = ca_certificate_path

    def _make_request(
        self,
        method: str,
        endpoint: str,
        token: Optional[str] = None,
        data: any = None,  # type: ignore[reportGeneralTypeIssues]
    ) -> Any | None:
        """Make an HTTP request and handle common error patterns."""
        headers = JSON_HEADER
        if token:
            headers["Authorization"] = f"Bearer {token}"
        url = f"{self.url}{endpoint}"
        try:
            response = requests.request(
                method=method,
                url=url,
                headers=headers,
                json=data,
                verify=self._ca_certificate_path or False
            )
        except requests.exceptions.SSLError as e:
            logger.error("SSL error: %s", e)
            return None
        except requests.RequestException as e:
            logger.error("HTTP request failed: %s", e)
            return None
        except OSError as e:
            logger.error("couldn't complete HTTP request: %s", e)
            return None
        try:
            response.raise_for_status()
        except requests.HTTPError:
            logger.error(
                "Request failed: code %s",
                response.status_code,
            )
            return None
        try:
            json_response = response.json()
        except json.JSONDecodeError:
            return None
        return json_response

    def is_initialized(self) -> bool:
        """Return if NMS is initialized."""
        status = self.get_status()
        return status.initialized if status else False

    def is_api_available(self) -> bool:
        """Return if NMS is reachable."""
        status = self.get_status()
        return status is not None

    def login(self, username: str, password: str) -> LoginResponse | None:
        """Login to NMS by sending the username and password and return a Token."""
        login_params = LoginParams(username=username, password=password)
        response = self._make_request("POST", "/login", data=asdict(login_params))
        logger.info("Response: %s", response)
        if response:
            return LoginResponse(
                token=response.get("token"),
            )
        return None

    def token_is_valid(self, token: str) -> bool:
        """Return if the token is still valid by attempting to connect to an endpoint."""
        response = self._make_request("GET", f"/{ACCOUNTS_URL}/me", token=token)
        logger.info("Response: %s", response)
        return response is not None

    def get_status(self) -> StatusResponse | None:
        """Return if NMS is initialized."""
        response = self._make_request("GET", "/status")
        logger.info("Response: %s", response)
        if response:
            return StatusResponse(
                initialized=response.get("initialized"),
            )
        return None

    def list_gnbs(self, token: str) -> List[GnodeB]:
        """List gNBs from the NMS inventory."""
        response = self._make_request("GET", f"/{GNB_CONFIG_URL}", token=token)
        logger.info("Response: %s", response)
        if not response:
            return []
        gnb_list = []
        for item in response:
            try:
                gnb_list.append(GnodeB(name=item["name"], tac=int(item["tac"])))
            except (ValueError, KeyError):
                logger.error("invalid gNB data: %s", item)
        return gnb_list

    def create_gnb(self, name: str, tac: int, token: str) -> None:
        """Create a gNB in the NMS inventory."""
        create_gnb_params = CreateGnbParams(tac=str(tac))
        self._make_request(
            "POST", f"/{GNB_CONFIG_URL}/{name}", data=asdict(create_gnb_params), token=token
        )
        logger.info("gNB %s created in NMS", name)

    def delete_gnb(self, name: str, token: str) -> None:
        """Delete a gNB list from the NMS inventory."""
<<<<<<< HEAD
        self._make_request("DELETE", f"/{GNB_CONFIG_URL}/{name}", token=token)
        logger.info("UPF %s deleted from NMS", name)
=======
        self._make_request("DELETE", f"/{GNB_CONFIG_URL}/{name}")
        logger.info("gNB %s deleted from NMS", name)
>>>>>>> ceccfab4

    def list_upfs(self, token: str) -> List[Upf]:
        """List UPFs from the NMS inventory."""
        response = self._make_request("GET", f"/{UPF_CONFIG_URL}", token=token)
        logger.info("Response: %s", response)
        if not response:
            return []
        upf_list = []
        for item in response:
            try:
                upf_list.append(Upf(hostname=item["hostname"], port=int(item["port"])))
            except (ValueError, KeyError):
                logger.error("invalid UPF data: %s", item)
        return upf_list

    def create_upf(self, hostname: str, port: int, token: str) -> None:
        """Create a UPF in the NMS inventory."""
        create_upf_params = CreateUPFParams(port=str(port))
        self._make_request(
            "POST", f"/{UPF_CONFIG_URL}/{hostname}", data=asdict(create_upf_params), token=token
        )
        logger.info("UPF %s created in NMS", hostname)

    def delete_upf(self, hostname: str, token: str) -> None:
        """Delete a UPF list from the NMS inventory."""
        self._make_request("DELETE", f"/{UPF_CONFIG_URL}/{hostname}", token=token)
        logger.info("UPF %s deleted from NMS", hostname)

    def create_first_user(self, username: str, password: str) -> CreateUserResponse | None:
        """Create the first admin user."""
        logger.info("Creating first user %s", username)
        create_user_params = CreateUserParams(username=username, password=password)
        response = self._make_request("POST", f"/{ACCOUNTS_URL}", data=asdict(create_user_params))
        logger.info("Response: %s", response)
        if response:
            return CreateUserResponse(
                id=response.get("id"),
            )
        return None<|MERGE_RESOLUTION|>--- conflicted
+++ resolved
@@ -199,13 +199,8 @@
 
     def delete_gnb(self, name: str, token: str) -> None:
         """Delete a gNB list from the NMS inventory."""
-<<<<<<< HEAD
         self._make_request("DELETE", f"/{GNB_CONFIG_URL}/{name}", token=token)
         logger.info("UPF %s deleted from NMS", name)
-=======
-        self._make_request("DELETE", f"/{GNB_CONFIG_URL}/{name}")
-        logger.info("gNB %s deleted from NMS", name)
->>>>>>> ceccfab4
 
     def list_upfs(self, token: str) -> List[Upf]:
         """List UPFs from the NMS inventory."""
